--- conflicted
+++ resolved
@@ -180,12 +180,7 @@
 
             for (auto&& [ind, elem] : util::enumerate(selectedIndicesX)) {
                 if (elem) {
-<<<<<<< HEAD
                     if (data[ind] < tmin || data[ind] > tmax) {
-=======
-                    if (static_cast<double>(data[ind]) < min ||
-                        static_cast<double>(data[ind]) > max) {
->>>>>>> 0a6e0741
                         continue;
                     } else {
                         selected[ind] = true;
@@ -205,7 +200,6 @@
         return std::vector<bool>();
     }
     auto xbuf = xAxis->getRepresentation<BufferRAM>();
-<<<<<<< HEAD
 #include <warn/push>
 #include <warn/ignore/conversion>               // Ignore double->float warnings
 #include <warn/ignore/signed-unsigned-compare>  // Could not figure out why filter comparison have this warning
@@ -234,20 +228,6 @@
                     for (auto&& [ind, xVal, yVal] :
                          util::enumerate(xData, brprecision->getDataContainer())) {
                         if ((xVal < tminX) || (xVal > tmaxX) || (yVal < tminY) || (yVal > tmaxY)) {
-=======
-    auto filteredIndices = xbuf->dispatch<std::vector<bool>, dispatching::filter::Scalars>(
-        [start, end, ybuf = yAxis->getRepresentation<BufferRAM>()](auto brprecision) {
-            using ValueType = util::PrecisionValueType<decltype(brprecision)>;
-            return ybuf->dispatch<std::vector<bool>, dispatching::filter::Scalars>(
-                [start, end, xData = brprecision->getDataContainer()](auto brprecision) {
-                    std::vector<bool> filtered(brprecision->getSize(), false);
-                    for (auto&& [ind, xVal, yVal] :
-                         util::enumerate(xData, brprecision->getDataContainer())) {
-                        if (static_cast<double>(xVal) < start[0] ||
-                            static_cast<double>(xVal) > end[0] ||
-                            static_cast<double>(yVal) < start[1] ||
-                            static_cast<double>(yVal) > end[1]) {
->>>>>>> 0a6e0741
                             filtered[ind] = true;
                         } else {
                             continue;
@@ -256,10 +236,8 @@
                     return filtered;
                 });
         });
-<<<<<<< HEAD
+
 #include <warn/pop>
-=======
->>>>>>> 0a6e0741
 
     return filteredIndices;
 }
