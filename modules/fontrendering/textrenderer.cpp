--- conflicted
+++ resolved
@@ -93,21 +93,6 @@
     texUnit.activate();
     fc.glyphTex->bind();
 
-<<<<<<< HEAD
-    glBindTexture(GL_TEXTURE_2D, texCharacter_);
-    glTexParameteri(GL_TEXTURE_2D, GL_TEXTURE_WRAP_S, GL_CLAMP_TO_EDGE);
-    glTexParameteri(GL_TEXTURE_2D, GL_TEXTURE_WRAP_T, GL_CLAMP_TO_EDGE);
-    glTexParameteri(GL_TEXTURE_2D, GL_TEXTURE_MAG_FILTER, GL_LINEAR);
-    glTexParameteri(GL_TEXTURE_2D, GL_TEXTURE_MIN_FILTER, GL_LINEAR);
-    glPixelStorei(GL_UNPACK_ALIGNMENT, 1);
-
-    textShader_.activate();
-    textShader_.setUniform("tex", texUnit.getUnitNumber());
-    textShader_.setUniform("color", color);
-
-    const char lf = '\n';   // Line Feed Ascii
-    const char tab = '\t';  // Tab Ascii
-=======
     const vec2 texDims(fc.glyphTex->getDimensions());
 
     shader_.activate();
@@ -116,13 +101,11 @@
 
     auto rect = SharedOpenGLResources::getPtr()->imagePlaneRect();
     utilgl::Enable<MeshGL> enable(rect);
->>>>>>> 222130c4
 
     ivec2 glyphPos;
     int verticalOffset = 0;
 
-<<<<<<< HEAD
-    // check input string for invalid utf8 encoding
+      // check input string for invalid utf8 encoding
     auto endIt = utf8::find_invalid(str.begin(), str.end());
     if (endIt != str.end()) {
         LogWarn("Invalid UTF-8 encoding detected. This part is fine: " << std::string(str.begin(),
@@ -132,44 +115,33 @@
     auto it = str.begin();
     while (it < endIt) {
         // convert input string to Unicode
-        uint32_t p = utf8::next(it, endIt);
-
-        if (FT_Load_Char(fontface_, p, FT_LOAD_RENDER)) {
-            LogWarn("FreeType: could not render char: '" << p << "' (0x" << std::hex
-                                                         << static_cast<int>(p) << ")");
-=======
-    for (unsigned char c : str) {
-        auto p = requestGlyph(fc, static_cast<unsigned char>(c));
+        const uint32_t charCode = utf8::next(it, endIt);
+
+        auto p = requestGlyph(fc, charCode);
         if (!p.first) {
             // glyph not found, skip it
             glyphPos += p.second.advance;
->>>>>>> 222130c4
+
             continue;
         }
 
         GlyphEntry &glyph = p.second;
 
-        if (c == lf) {
+        if (charCode == lf) {
             verticalOffset += getLineHeight();
             glyphPos.x = 0;
             glyphPos.y += glyph.advance.y;
             continue;
-        } else if (c == tab) {
+        } else if (charCode == tab) {
             glyphPos += glyph.advance;
             glyphPos.x += (4 * glyph.bitmapSize.x);  // 4 times glyph character width
             continue;
         }
 
         // compute floating point position
-<<<<<<< HEAD
-        vec3 pos(x, y, 0.f);
-        pos.x += (glyphPos.x + fontface_->glyph->bitmap_left) * scale.x;
-        pos.y -= (verticalOffset - glyphPos.y - fontface_->glyph->bitmap_top) * scale.y;
-=======
         vec3 pos(posf, 0.f);
         pos.x += (glyphPos.x + glyph.bitmapPos.x) * scaling.x;
         pos.y -= (verticalOffset - glyphPos.y - glyph.bitmapPos.y) * scaling.y;
->>>>>>> 222130c4
 
         // Translate quad to correct position and render
         mat4 dataToWorld(
